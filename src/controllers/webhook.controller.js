--- conflicted
+++ resolved
@@ -610,22 +610,14 @@
             {
               documentCategory: 'user_signup',
               sourceId: formResponse.form_id,
-<<<<<<< HEAD
               sourceField: 'user_signup_images'
-=======
-              sourceField: 'typeform_webhook'
->>>>>>> 4e260d3f
             }
           );
 
           // Replace Typeform URLs with Supabase Storage paths
           Object.entries(processedImages).forEach(([key, result]) => {
-<<<<<<< HEAD
             // V2 returns {storagePath, documentId, status}, V1 returns just storagePath string
             const storagePath = typeof result === 'string' ? result : result.storagePath;
-=======
-            const storagePath = result.storagePath || result; // V2 returns object, V1 returns string
->>>>>>> 4e260d3f
             console.log(`   ✅ ${key}: ${storagePath.substring(0, 60)}...`);
             userData[key] = storagePath;
           });
@@ -908,22 +900,14 @@
             {
               documentCategory: 'incident_report',
               sourceId: formResponse.form_id,
-<<<<<<< HEAD
               sourceField: 'incident_images'
-=======
-              sourceField: 'typeform_webhook'
->>>>>>> 4e260d3f
             }
           );
 
           // Replace Typeform URLs with Supabase Storage paths
           Object.entries(processedImages).forEach(([key, result]) => {
-<<<<<<< HEAD
             // V2 returns {storagePath, documentId, status}, V1 returns just storagePath string
             const storagePath = typeof result === 'string' ? result : result.storagePath;
-=======
-            const storagePath = result.storagePath || result; // V2 returns object, V1 returns string
->>>>>>> 4e260d3f
             console.log(`   ✅ ${key}: ${storagePath.substring(0, 60)}...`);
             incidentData[key] = storagePath;
           });
