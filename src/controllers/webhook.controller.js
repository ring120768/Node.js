--- conflicted
+++ resolved
@@ -351,14 +351,10 @@
     let result;
     let processingType = '';
 
-<<<<<<< HEAD
-    if (formTitle === 'Car Crash Lawyer AI sign up' || formId === 'b03aFxEO') {
-=======
     // Normalize title (trim spaces)
     const normalizedTitle = formTitle?.trim() || '';
 
     if (normalizedTitle === 'Car Crash Lawyer AI sign up' || formId === 'b03aFxEO') {
->>>>>>> 94bf9c06
       processingType = 'USER SIGNUP';
       console.log(`\n🚀 Processing ${processingType}...`);
       result = await processUserSignup(formResponse, requestId);
